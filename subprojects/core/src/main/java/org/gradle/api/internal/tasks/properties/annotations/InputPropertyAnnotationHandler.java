/*
 * Copyright 2017 the original author or authors.
 *
 * Licensed under the Apache License, Version 2.0 (the "License");
 * you may not use this file except in compliance with the License.
 * You may obtain a copy of the License at
 *
 *      http://www.apache.org/licenses/LICENSE-2.0
 *
 * Unless required by applicable law or agreed to in writing, software
 * distributed under the License is distributed on an "AS IS" BASIS,
 * WITHOUT WARRANTIES OR CONDITIONS OF ANY KIND, either express or implied.
 * See the License for the specific language governing permissions and
 * limitations under the License.
 */
package org.gradle.api.internal.tasks.properties.annotations;

import com.google.common.collect.ImmutableSet;
import org.gradle.api.file.Directory;
import org.gradle.api.file.DirectoryProperty;
import org.gradle.api.file.FileCollection;
import org.gradle.api.file.RegularFile;
import org.gradle.api.file.RegularFileProperty;
import org.gradle.api.internal.tasks.properties.BeanPropertyContext;
import org.gradle.api.internal.tasks.properties.PropertyValue;
import org.gradle.api.internal.tasks.properties.PropertyVisitor;
import org.gradle.api.model.ReplacedBy;
import org.gradle.api.tasks.Input;
import org.gradle.api.tasks.Optional;
import org.gradle.internal.reflect.AnnotationCategory;
import org.gradle.internal.reflect.JavaReflectionUtil;
import org.gradle.internal.reflect.PropertyMetadata;
import org.gradle.internal.reflect.problems.ValidationProblemId;
import org.gradle.internal.reflect.validation.TypeValidationContext;
import org.gradle.model.internal.type.ModelType;

import java.io.File;
import java.lang.annotation.Annotation;

import static org.gradle.api.internal.tasks.properties.ModifierAnnotationCategory.OPTIONAL;
import static org.gradle.api.internal.tasks.properties.annotations.PropertyAnnotationHandlerSupport.validateUnsupportedPropertyValueTypes;
import static org.gradle.internal.reflect.validation.Severity.ERROR;
import static org.gradle.internal.reflect.validation.Severity.WARNING;

public class InputPropertyAnnotationHandler implements PropertyAnnotationHandler {
    @Override
    public Class<? extends Annotation> getAnnotationType() {
        return Input.class;
    }

    @Override
    public ImmutableSet<? extends AnnotationCategory> getAllowedModifiers() {
        return ImmutableSet.of(OPTIONAL);
    }

    @Override
    public boolean isPropertyRelevant() {
        return true;
    }

    @Override
    public boolean shouldVisit(PropertyVisitor visitor) {
        return true;
    }

    @Override
    public void visitPropertyValue(String propertyName, PropertyValue value, PropertyMetadata propertyMetadata, PropertyVisitor visitor, BeanPropertyContext context) {
        visitor.visitInputProperty(propertyName, value, propertyMetadata.isAnnotationPresent(Optional.class));
    }

    @Override
    public void validatePropertyMetadata(PropertyMetadata propertyMetadata, TypeValidationContext validationContext) {
        validateUnsupportedPropertyValueTypes(propertyMetadata, validationContext, getAnnotationType());
        Class<?> valueType = propertyMetadata.getGetterMethod().getReturnType();
        validateNotDirectoryType(propertyMetadata, validationContext, valueType);
<<<<<<< HEAD
        validateNotFileType(propertyMetadata, validationContext, valueType);
=======
        validateNotFileTypeErrors(propertyMetadata, validationContext, valueType);
        validateNotFileTypeWarnings(propertyMetadata, validationContext, valueType);
>>>>>>> bc01957e
        validateNotPrimitiveType(propertyMetadata, validationContext, valueType);
    }

    private void validateNotPrimitiveType(PropertyMetadata propertyMetadata, TypeValidationContext validationContext, Class<?> valueType) {
        if (valueType.isPrimitive() && propertyMetadata.isAnnotationPresent(Optional.class)) {
            validationContext.visitPropertyProblem(problem ->
                problem.withId(ValidationProblemId.CANNOT_USE_OPTIONAL_ON_PRIMITIVE_TYPE)
                    .reportAs(ERROR)
                    .forProperty(propertyMetadata.getPropertyName())
                    .withDescription(() -> "of type " + valueType.getName() + " shouldn't be annotated with @Optional")
                    .happensBecause("Properties of primitive type cannot be optional")
                    .addPossibleSolution("Remove the @Optional annotation")
                    .addPossibleSolution(() -> "Use the " + JavaReflectionUtil.getWrapperTypeForPrimitiveType(valueType).getName() + " type instead")
                    .documentedAt("validation_problems", "cannot_use_optional_on_primitive_types")
            );
        }
    }

<<<<<<< HEAD
    private void validateNotFileType(PropertyMetadata propertyMetadata, TypeValidationContext validationContext, Class<?> valueType) {
        if (File.class.isAssignableFrom(valueType)
            || RegularFile.class.isAssignableFrom(valueType)
            || RegularFileProperty.class.isAssignableFrom(valueType)
=======
    private void validateNotFileTypeErrors(PropertyMetadata propertyMetadata, TypeValidationContext validationContext, Class<?> valueType) {
        if (File.class.isAssignableFrom(valueType)
>>>>>>> bc01957e
            || java.nio.file.Path.class.isAssignableFrom(valueType)
            || FileCollection.class.isAssignableFrom(valueType)) {
            validationContext.visitPropertyProblem(problem ->
                problem.withId(ValidationProblemId.INCORRECT_USE_OF_INPUT_ANNOTATION)
                        .forProperty(propertyMetadata.getPropertyName())
                        .reportAs(ERROR)
                        .withDescription(() -> String.format("has @Input annotation used on property of type '%s'", ModelType.of(valueType).getDisplayName()))
                        .happensBecause(() -> "A property of type '" + ModelType.of(valueType).getDisplayName() + "' annotated with @Input cannot determine how to interpret the file")
                        .addPossibleSolution("Annotate with @InputFile for regular files")
                        .addPossibleSolution("Annotate with @InputFiles for collections of files")
                        .addPossibleSolution("If you want to track the path, return File.absolutePath as a String and keep @Input")
                        .documentedAt("validation_problems", "incorrect_use_of_input_annotation")
            );
        }
    }

<<<<<<< HEAD
=======
    /**
     * The problems checked here will become errors in Gradle 8.0.
     */
    @Deprecated
    @ReplacedBy("These checks will be consolidated into validateNotFileTypeErrors in Gradle 8.0.")
    private void validateNotFileTypeWarnings(PropertyMetadata propertyMetadata, TypeValidationContext validationContext, Class<?> valueType) {
        if (RegularFile.class.isAssignableFrom(valueType)
            || RegularFileProperty.class.isAssignableFrom(valueType)) {
            validationContext.visitPropertyProblem(problem ->
                    problem.withId(ValidationProblemId.INCORRECT_USE_OF_INPUT_ANNOTATION)
                            .forProperty(propertyMetadata.getPropertyName())
                            .reportAs(WARNING)
                            .withDescription(() -> String.format("has @Input annotation used on property of type '%s'", ModelType.of(valueType).getDisplayName()))
                            .happensBecause(() -> "A property of type '" + ModelType.of(valueType).getDisplayName() + "' annotated with @Input cannot determine how to interpret the file")
                            .addPossibleSolution("Annotate with @InputFile for regular files")
                            .addPossibleSolution("Annotate with @InputFiles for collections of files")
                            .addPossibleSolution("If you want to track the path, return File.absolutePath as a String and keep @Input")
                            .documentedAt("validation_problems", "incorrect_use_of_input_annotation")
            );
        }
    }

>>>>>>> bc01957e
    private void validateNotDirectoryType(PropertyMetadata propertyMetadata, TypeValidationContext validationContext, Class<?> valueType) {
        if (Directory.class.isAssignableFrom(valueType)
            || DirectoryProperty.class.isAssignableFrom(valueType)) {
            validationContext.visitPropertyProblem(problem ->
                    problem.withId(ValidationProblemId.INCORRECT_USE_OF_INPUT_ANNOTATION)
                            .forProperty(propertyMetadata.getPropertyName())
<<<<<<< HEAD
                            .reportAs(ERROR)
=======
                            .reportAs(WARNING)
>>>>>>> bc01957e
                            .withDescription(() -> String.format("has @Input annotation used on property of type '%s'", ModelType.of(valueType).getDisplayName()))
                            .happensBecause(() -> "A property of type '" + ModelType.of(valueType).getDisplayName() + "' annotated with @Input cannot determine how to interpret the file")
                            .addPossibleSolution("Annotate with @InputDirectory for directories")
                            .documentedAt("validation_problems", "incorrect_use_of_input_annotation")
            );
        }
    }
}<|MERGE_RESOLUTION|>--- conflicted
+++ resolved
@@ -73,12 +73,8 @@
         validateUnsupportedPropertyValueTypes(propertyMetadata, validationContext, getAnnotationType());
         Class<?> valueType = propertyMetadata.getGetterMethod().getReturnType();
         validateNotDirectoryType(propertyMetadata, validationContext, valueType);
-<<<<<<< HEAD
-        validateNotFileType(propertyMetadata, validationContext, valueType);
-=======
         validateNotFileTypeErrors(propertyMetadata, validationContext, valueType);
         validateNotFileTypeWarnings(propertyMetadata, validationContext, valueType);
->>>>>>> bc01957e
         validateNotPrimitiveType(propertyMetadata, validationContext, valueType);
     }
 
@@ -97,15 +93,8 @@
         }
     }
 
-<<<<<<< HEAD
-    private void validateNotFileType(PropertyMetadata propertyMetadata, TypeValidationContext validationContext, Class<?> valueType) {
-        if (File.class.isAssignableFrom(valueType)
-            || RegularFile.class.isAssignableFrom(valueType)
-            || RegularFileProperty.class.isAssignableFrom(valueType)
-=======
     private void validateNotFileTypeErrors(PropertyMetadata propertyMetadata, TypeValidationContext validationContext, Class<?> valueType) {
         if (File.class.isAssignableFrom(valueType)
->>>>>>> bc01957e
             || java.nio.file.Path.class.isAssignableFrom(valueType)
             || FileCollection.class.isAssignableFrom(valueType)) {
             validationContext.visitPropertyProblem(problem ->
@@ -122,8 +111,6 @@
         }
     }
 
-<<<<<<< HEAD
-=======
     /**
      * The problems checked here will become errors in Gradle 8.0.
      */
@@ -146,18 +133,13 @@
         }
     }
 
->>>>>>> bc01957e
     private void validateNotDirectoryType(PropertyMetadata propertyMetadata, TypeValidationContext validationContext, Class<?> valueType) {
         if (Directory.class.isAssignableFrom(valueType)
             || DirectoryProperty.class.isAssignableFrom(valueType)) {
             validationContext.visitPropertyProblem(problem ->
                     problem.withId(ValidationProblemId.INCORRECT_USE_OF_INPUT_ANNOTATION)
                             .forProperty(propertyMetadata.getPropertyName())
-<<<<<<< HEAD
-                            .reportAs(ERROR)
-=======
                             .reportAs(WARNING)
->>>>>>> bc01957e
                             .withDescription(() -> String.format("has @Input annotation used on property of type '%s'", ModelType.of(valueType).getDisplayName()))
                             .happensBecause(() -> "A property of type '" + ModelType.of(valueType).getDisplayName() + "' annotated with @Input cannot determine how to interpret the file")
                             .addPossibleSolution("Annotate with @InputDirectory for directories")
