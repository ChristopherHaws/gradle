--- conflicted
+++ resolved
@@ -106,13 +106,8 @@
      * <p>
      * This strategy can be overridden for individual files by using {@link #eachFile(org.gradle.api.Action)} or {@link #filesMatching(String, org.gradle.api.Action)}.
      *
-<<<<<<< HEAD
-     * @return the strategy, or {@code null} if no strategy has been set
+     * @return the strategy to use for files included by this copy spec.
      * @see DuplicatesStrategy
-=======
-     * @see DuplicatesStrategy
-     * @return the strategy to use for files included by this copy spec.
->>>>>>> 366a0e4c
      */
     @Incubating
     DuplicatesStrategy getDuplicatesStrategy();
