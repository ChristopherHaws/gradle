--- conflicted
+++ resolved
@@ -22,11 +22,7 @@
     resolutionStrategy.dependencySubstitution {
         substitute(variant(module("com.google.guava:guava:28.2-jre")) {
             attributes {
-<<<<<<< HEAD
-                attribute(Category.CATEGORY_ATTRIBUTE, objects.named(Category::class.java, Category.REGULAR_PLATFORM))
-=======
                 attribute(Category.CATEGORY_ATTRIBUTE, objects.named<Category>(Category.REGULAR_PLATFORM))
->>>>>>> 73214879
             }
         }).using(module("com.google.guava:guava:28.2-jre"))
     }
