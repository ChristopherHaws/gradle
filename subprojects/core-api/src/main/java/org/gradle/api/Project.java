--- conflicted
+++ resolved
@@ -87,7 +87,7 @@
  *
  * <p>A project is essentially a collection of {@link Task} objects. Each task performs some basic piece of work, such
  * as compiling classes, or running unit tests, or zipping up a WAR file. You add tasks to a project using one of the
- * {@code create()} methods on {@link TaskContainer}, such as {@link TaskContainer#create(String)}.  You can locate existing
+ * {@code create()} methods on {@link TaskContainer}, such as {@link TaskContainer#create(String)} .  You can locate existing
  * tasks using one of the lookup methods on {@link TaskContainer}, such as {@link org.gradle.api.tasks.TaskCollection#getByName(String)}.
  *
  * <h3>Dependencies</h3>
@@ -110,7 +110,9 @@
  *
  * <p>Plugins can modularise and reuse project configuration.
  * Plugins can be applied using the {@link PluginAware#apply(java.util.Map)} method, or by using the {@link org.gradle.plugin.use.PluginDependenciesSpec} plugins script block.
+ *
  * <h3 id="properties">Dynamic Project Properties</h3>
+ *
  * <p>Gradle executes the project's build file against the <code>Project</code> instance to configure the project. Any
  * property or method your script uses is delegated to the associated <code>Project</code> object. This
  * means you can use any of the methods and properties on the <code>Project</code> interface directly in your script.
@@ -133,46 +135,21 @@
  * your build file, or by calling the project's {@link #property(String)} method. The scopes are:
  *
  * <ul>
-<<<<<<< HEAD
- *   <li>The <code>Project</code> object itself. This scope includes any property getters and setters declared by the
- *   <code>Project</code> implementation class.  For example, {@link #getRootProject()} is accessible as the
- *   <code>rootProject</code> property.  The properties of this scope are readable or writable depending on the presence
- *   of the corresponding getter or setter method.
- *   <li>The <em>extra</em> properties of the project.  Each project maintains a map of extra properties, which
- *   can contain any arbitrary name -&gt; value pair.  Once defined, the properties of this scope are readable and writable.
- *   See <a href="#extraproperties">extra properties</a> for more details.
- *   <li>The <em>extensions</em> added to the project by the plugins. Each extension is available as a read-only property with the same name as the extension.
- *   <li>The <em>convention</em> properties added to the project by the plugins. A plugin can add properties and methods
- *   to a project through the project's {@link Convention} object. The properties of this scope may be readable or writable, depending on the convention objects.
- *   <li>The tasks of the project. A task is accessible by using its name as a property name. The properties of this
- *   scope are read-only. For example, a task called <code>compile</code> is accessible as the <code>compile</code>
- *   property.
- *   <li>The extra properties and convention properties are inherited from the project's parent, recursively up to the root
- *   project. The properties of this scope are read-only.
-=======
- *
  * <li>The <code>Project</code> object itself. This scope includes any property getters and setters declared by the
  * <code>Project</code> implementation class.  For example, {@link #getRootProject()} is accessible as the
  * <code>rootProject</code> property.  The properties of this scope are readable or writable depending on the presence
  * of the corresponding getter or setter method.</li>
- *
  * <li>The <em>extra</em> properties of the project.  Each project maintains a map of extra properties, which
  * can contain any arbitrary name -&gt; value pair.  Once defined, the properties of this scope are readable and writable.
  * See <a href="#extraproperties">extra properties</a> for more details.</li>
- *
  * <li>The <em>extensions</em> added to the project by the plugins. Each extension is available as a read-only property with the same name as the extension.</li>
- *
  * <li>The <em>convention</em> properties added to the project by the plugins. A plugin can add properties and methods
  * to a project through the project's {@link org.gradle.api.plugins.Convention} object.  The properties of this scope may be readable or writable, depending on the convention objects.</li>
- *
  * <li>The tasks of the project.  A task is accessible by using its name as a property name.  The properties of this
  * scope are read-only. For example, a task called <code>compile</code> is accessible as the <code>compile</code>
  * property.</li>
- *
  * <li>The extra properties and convention properties are inherited from the project's parent, recursively up to the root
  * project. The properties of this scope are read-only.</li>
- *
->>>>>>> 1d270aa1
  * </ul>
  *
  * <p>When reading a property, the project searches the above scopes in order and returns the value from the first
@@ -208,47 +185,21 @@
  *
  * <p>A project has 5 method 'scopes', which it searches for methods:</p>
  *
-<<<<<<< HEAD
- * <ol>
- *   <li>The <code>Project</code> object itself.
- *   <li>The build file. The project searches for a matching method declared in the build file.
- *   <li>The <em>extensions</em> added to the project by the plugins. Each extension is available as a method which takes
- *   a closure or {@link org.gradle.api.Action} as a parameter.
- *   <li>The <em>convention</em> methods added to the project by the plugins. A plugin can add properties and methods to
- *   a project through the project's {@link Convention} object.
- *   <li>The tasks of the project. A method is added for each task, using the name of the task as the method name and
- *   taking a single closure or {@link org.gradle.api.Action} parameter. The method calls the {@link Task#configure(groovy.lang.Closure)} method for the
- *   associated task with the provided closure. For example, if the project has a task called <code>compile</code>, then a
- *   method is added with the following signature: <code>void compile(Closure configureClosure)</code>.
- *   <li>The parent project methods recursively up to the root project.
- *   <li>A property of the project whose value is a closure. The closure is treated as a method and is called with the parameters provided.
- *   The property is located as described above.
- * </ol>
-=======
  * <ul>
- *
  * <li>The <code>Project</code> object itself.</li>
- *
  * <li>The build file. The project searches for a matching method declared in the build file.</li>
- *
  * <li>The <em>extensions</em> added to the project by the plugins. Each extension is available as a method which takes
  * a closure or {@link org.gradle.api.Action} as a parameter.</li>
- *
- * <li>The <em>convention</em> methods added to the project by the plugins. A plugin can add properties and method to
+ * <li>The <em>convention</em> methods added to the project by the plugins. A plugin can add properties and methods to
  * a project through the project's {@link org.gradle.api.plugins.Convention} object.</li>
- *
  * <li>The tasks of the project. A method is added for each task, using the name of the task as the method name and
  * taking a single closure or {@link org.gradle.api.Action} parameter. The method calls the {@link Task#configure(groovy.lang.Closure)} method for the
  * associated task with the provided closure. For example, if the project has a task called <code>compile</code>, then a
  * method is added with the following signature: <code>void compile(Closure configureClosure)</code>.</li>
- *
  * <li>The methods of the parent project, recursively up to the root project.</li>
- *
- * <li>A property of the project whose value is a closure. The closure is treated as a method and called with the provided parameters.
+ * <li>A property of the project whose value is a closure. The closure is treated as a method and is called with the provided parameters.
  * The property is located as described above.</li>
- *
  * </ul>
->>>>>>> 1d270aa1
  */
 @HasInternalProtocol
 public interface Project extends Comparable<Project>, ExtensionAware, PluginAware {
