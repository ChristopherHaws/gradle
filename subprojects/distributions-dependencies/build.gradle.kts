import gradlebuild.basics.isBundleGroovy4

/**
 * This project provides the "platform" for the Gradle distribution.
 * We want the versions that are packaged in the distribution to be used everywhere (e.g. in all test scenarios)
 * Hence, we lock the versions down here for all other subprojects.
 *
 * Note:
 * We use strictly here because we do not have any better means to do this at the moment.
 * Ideally we wound be able to say "lock down all the versions of the dependencies resolved for the distribution"
 */
plugins {
    id("gradlebuild.platform")
}

description = "Provides a platform dependency to align all distribution versions"

val antVersion = "1.10.13"
<<<<<<< HEAD
// Don't forget to bump versions in
// subprojects/base-services/src/main/java/org/gradle/internal/classanalysis/AsmConstants.java
// when upgrading ASM.
val asmVersion = "9.4"
=======
val asmVersion = "9.5"
>>>>>>> 2859de0d
val awsS3Version = "1.12.365"
val bouncycastleVersion = "1.68"
val jacksonVersion = "2.14.1"
val jaxbVersion = "3.0.0"
val junit5Version = "5.8.2"
val mavenVersion = "3.6.3"
val nativePlatformVersion = "0.22-milestone-24"
val slf4jVersion = "1.7.30"
val spockVersion = if (isBundleGroovy4) "2.3-groovy-4.0" else "2.3-groovy-3.0"
val tomljVersion = "1.0.0"

// test only
val archunitVersion = "1.0.0-rc1"
val bytebuddyVersion = "1.10.20"
val jettyVersion = "9.4.36.v20210114"
val sshdVersion = "2.0.0" // Upgrade requires changes in package names and tests fail on expectations (but work otherwise)

// For the junit-bom
javaPlatform.allowDependencies()

dependencies {
    api(platform("org.junit:junit-bom:${junit5Version}!!"))

    constraints {
        api(libs.ansiControlSequenceUtil) { version { strictly("0.3") }}
        api(libs.ant)                   { version { strictly(antVersion) }}
        api(libs.antLauncher)           { version { strictly(antVersion) }}
        api(libs.asm)                   { version { strictly(asmVersion) }}
        api(libs.asmAnalysis)           { version { strictly(asmVersion) }}
        api(libs.asmCommons)            { version { strictly(asmVersion) }}
        api(libs.asmTree)               { version { strictly(asmVersion) }}
        api(libs.asmUtil)               { version { strictly(asmVersion) }}
        api(libs.assertj)               { version { strictly("3.16.1") }}
        api(libs.awsS3Core)             { version { strictly(awsS3Version) }}
        api(libs.awsS3Kms)              { version { strictly(awsS3Version) }}
        api(libs.awsS3S3)               { version { strictly(awsS3Version) }}
        api(libs.awsS3Sts)              { version { strictly(awsS3Version) }}
        api(libs.bouncycastlePgp)       { version { strictly(bouncycastleVersion) }}
        api(libs.bouncycastlePkix)      { version { strictly(bouncycastleVersion) }}
        api(libs.bouncycastleProvider)  { version { strictly(bouncycastleVersion) }}
        api(libs.bsh)                   { version { strictly("2.0b6") }}
        api(libs.capsule)               { version { strictly("0.6.3") }}
        api(libs.commonsCodec)          { version { strictly("1.15") }}
        api(libs.commonsCompress)       { version { strictly("1.21") }}
        api(libs.commonsHttpclient)     { version { strictly("4.5.13") }}
        api(libs.commonsIo)             { version { strictly("2.11.0") }}
        api(libs.commonsLang)           { version { strictly("2.6") }}
        api(libs.commonsLang3)          { version { strictly("3.12.0") }}
        api(libs.commonsMath)           { version { strictly("3.6.1") }}
        api(libs.gradleProfiler)        { version { strictly("0.20.0") }}
        api(libs.gradleEnterpriseTestAnnotation) { version { strictly("1.0") }}
        api(libs.gcs)                   { version { strictly("v1-rev20220705-1.32.1") }}
        api(libs.googleApiClient)       { version { strictly("1.34.0"); because("our GCS version requires 1.34.0") }}
        api(libs.guava)                 { version { strictly("31.1-jre"); because("our Google API Client version requires 31.1-jre")  }}
        api(libs.googleHttpClientGson)  { version { strictly("1.42.2"); because("our Google API Client version requires 1.42.2")  }}
        api(libs.googleHttpClientApacheV2) { version { strictly("1.42.2"); because("our Google API Client version requires 1.42.2")  }}
        api(libs.googleHttpClient)      { version { strictly("1.42.2"); because("our Google API Client version requires 1.42.2") }}
        api(libs.googleOauthClient)     { version { strictly("1.34.1"); because("our Google API Client version requires 1.34.1") }}
        api(libs.groovy)                { version { strictly(libs.groovyVersion) }}
        api(libs.groovyAnt)             { version { strictly(libs.groovyVersion) }}
        api(libs.groovyAstbuilder)      { version { strictly(libs.groovyVersion) }}
        api(libs.groovyConsole)         { version { strictly(libs.groovyVersion) }}
        api(libs.groovySql)             { version { strictly(libs.groovyVersion) }}
        api(libs.groovyDatetime)        { version { strictly(libs.groovyVersion) }}
        api(libs.groovyDateUtil)        { version { strictly(libs.groovyVersion) }}
        api(libs.groovyNio)             { version { strictly(libs.groovyVersion) }}
        api(libs.groovyDoc)             { version { strictly(libs.groovyVersion) }}
        api(libs.groovyJson)            { version { strictly(libs.groovyVersion) }}
        api(libs.groovyTemplates)       { version { strictly(libs.groovyVersion) }}
        api(libs.groovyTest)            { version { strictly(libs.groovyVersion) }}
        api(libs.groovyXml)             { version { strictly(libs.groovyVersion) }}
        api(libs.gson)                  { version { strictly("2.8.9") }}
        api(libs.h2Database)            { version { strictly("2.1.214") }}
        api(libs.hamcrest)              { version { strictly("1.3"); because("2.x changes the API") }}
        api(libs.hikariCP)              { version { strictly("4.0.3"); because("5.x requires Java 11+") }}
        api(libs.httpcore)              { version { strictly("4.4.14") }}
        api(libs.inject)                { version { strictly("1") }}
        api(libs.ivy)                   { version { strictly("2.3.0"); because("2.4.0 contains a breaking change in DefaultModuleDescriptor.getExtraInfo(), cf. https://issues.apache.org/jira/browse/IVY-1457") }}
        api(libs.jacksonAnnotations)    { version { strictly(jacksonVersion) }}
        api(libs.jacksonCore)           { version { strictly(jacksonVersion) }}
        api(libs.jacksonDatabind)       { version { strictly(jacksonVersion) }}
        api(libs.jacksonKotlin)         { version { strictly(jacksonVersion) }}
        api(libs.jakartaActivation)     { version { strictly("2.0.0") }}
        api(libs.jakartaXmlBind)        { version { strictly("3.0.0") }}
        api(libs.jansi)                 { version { strictly("1.18"); because("2.x changes the API") }}
        api(libs.jatl)                  { version { strictly("0.2.3") }}
        api(libs.javaPoet)              { version { strictly("1.13.0") } }
        api(libs.jaxbCore)              { version { strictly(jaxbVersion) }}
        api(libs.jaxbImpl)              { version { strictly(jaxbVersion) }}
        api(libs.jcifs)                 { version { strictly("1.3.17") }}
        api(libs.jclToSlf4j)            { version { strictly(slf4jVersion) }}
        api(libs.jcommander)            { version { strictly("1.78") }}
        api(libs.jetbrainsAnnotations)  { version { strictly("24.0.0") }}
        api(libs.jgit)                  { version { strictly("5.7.0.202003110725-r"); because("Upgrade has breaking API changes") }}
        api(libs.joda)                  { version { strictly("2.10.4") }}
        api(libs.joptSimple)            { version { strictly("5.0.4"); because("needed to create profiler in Gradle profiler API") }}
        api(libs.jsch)                  { version { strictly("0.1.55") }}
        api(libs.jsoup)                 { version { strictly("1.15.3") }}
        api(libs.jsr305)                { version { strictly("3.0.2") }}
        api(libs.julToSlf4j)            { version { strictly(slf4jVersion) }}
        api(libs.junit)                 { version { strictly("4.13.2") }}
        api(libs.junit5JupiterApi)      { version { strictly(junit5Version) }}
        api(libs.junit5Vintage)         { version { strictly(junit5Version) }}
        api(libs.junitPlatform)         { version { strictly("1.8.2") }}
        api(libs.jzlib)                 { version { strictly("1.1.3") }}
        api(libs.kryo)                  { version { strictly("2.24.0") }}
        api(libs.log4jToSlf4j)          { version { strictly(slf4jVersion) }}
        api(libs.maven3BuilderSupport)  { version { strictly(mavenVersion); because("required to load/build poms and repository settings") }}
        api(libs.maven3Model)           { version { strictly(mavenVersion); because("required to load/build poms and repository settings") }}
        api(libs.maven3RepositoryMetadata) { version { strictly(mavenVersion); because("required to load/build poms and repository settings") }}
        api(libs.maven3Settings)        { version { strictly(mavenVersion); because("required to load/build poms and repository settings") }}
        api(libs.maven3SettingsBuilder) { version { strictly(mavenVersion); because("required to load/build poms and repository settings") }}
        api(libs.minlog)                { version { strictly("1.2") }}
        api(libs.nativePlatform)        { version { strictly(nativePlatformVersion) }}
        api(libs.nativePlatformFileEvents) { version { strictly(nativePlatformVersion) }}
        api(libs.objenesis)             { version { strictly("2.6") }}
        api(libs.plexusCipher)          { version { strictly("1.7"); because("transitive dependency of Maven modules to process POM metadata") }}
        api(libs.plexusInterpolation)   { version { strictly("1.26"); because("transitive dependency of Maven modules to process POM metadata") }}
        api(libs.plexusSecDispatcher)   { version { strictly("1.4"); because("transitive dependency of Maven modules to process POM metadata") }}
        api(libs.plexusUtils)           { version { strictly("3.3.0"); because("transitive dependency of Maven modules to process POM metadata") }}
        api(libs.plist)                 { version { strictly("1.21") }}
        api(libs.servletApi)            { version { strictly("3.1.0") }}
        api(libs.slf4jApi)              { version { strictly(slf4jVersion) }}
        api(libs.snakeyaml)             { version { strictly("2.0") }}
        api(libs.testng)                { version { strictly("6.3.1"); because("later versions break test cross-version test filtering") }}
        api(libs.tomlj)                 { version { strictly(tomljVersion) }}
        api(libs.trove4j)               { version { strictly("1.0.20200330") }}
        api(libs.jna)                   { version { strictly("5.10.0") }}
        // TODO upgrade this AGP version to recent version
        api(libs.agp)                   { version { strictly("3.0.0"); because("We use 3.0.0 for internal performance test") }}
        api(libs.xbeanReflect)          { version { strictly("3.7") }}
        api(libs.xmlApis)               { version { strictly("1.4.01"); because("2.0.x has a POM with relocation Gradle does not handle well") }}

        // compile only
        api(libs.maven3Compat)          { version { strictly(mavenVersion); because("required for maven2gradle in init plugin") }}
        api(libs.maven3PluginApi)       { version { strictly(mavenVersion); because("required for maven2gradle in init plugin") }}

        // test only
        api(libs.aircompressor)         { version { strictly("0.8") }}
        api(libs.archunit)              { version { strictly(archunitVersion) }}
        api(libs.archunitJunit5)        { version { strictly(archunitVersion) }}
        api(libs.awaitility)            { version { strictly("3.1.6") }}
        api(libs.bytebuddy)             { version { strictly(bytebuddyVersion) }}
        api(libs.bytebuddyAgent)        { version { strictly(bytebuddyVersion) }}
        api(libs.cglib)                 { version { strictly("3.2.6") }}
        api(libs.compileTesting)        { version { strictly("0.21.0")}}
        api(libs.equalsverifier)        { version { strictly("2.1.6") }}
        api(libs.guice)                 { version { strictly("4.2.3") }}
        api(libs.httpmime)              { version { strictly("4.5.10") }}
        api(libs.javaParser)            { version { strictly("3.17.0") }}
        api(libs.jetty)                 { version { strictly(jettyVersion) }}
        api(libs.jettySecurity)         { version { strictly(jettyVersion) }}
        api(libs.jettyWebApp)           { version { strictly(jettyVersion) }}
        api(libs.jtar)                  { version { strictly("2.3") }}
        api(libs.kotlinCoroutines)      { version { strictly("1.5.2") }}
        api(libs.kotlinCoroutinesDebug) { version { strictly("1.5.2") }}
        api(libs.littleproxy)           { version { strictly("2.0.5") }}
        api(libs.mina)                  { version { strictly("2.0.17") }}
        api(libs.mockitoCore)           { version { strictly("3.7.7") }}
        api(libs.mockitoKotlin)         { version { strictly("1.6.0") }}
        api(libs.mockitoKotlin2)        { version { strictly("2.2.0") }}
        api(libs.mySqlConnector)        { version { strictly("8.0.17") }}
        api(libs.samplesCheck)          { version { strictly("1.0.0") }}
        api(libs.snappy)                { version { strictly("0.4") }}
        api(libs.socksProxy)            { version { strictly("2.0.0") }}
        api(libs.spock)                 { version { strictly(spockVersion) }}
        api(libs.spockJUnit4)           { version { strictly(spockVersion) }}
        api(libs.sshdCore)              { version { strictly(sshdVersion) }}
        api(libs.sshdScp)               { version { strictly(sshdVersion) }}
        api(libs.sshdSftp)              { version { strictly(sshdVersion) }}
        api(libs.testcontainersSpock)   { version { strictly("1.12.5") }}
        api(libs.typesafeConfig)        { version { strictly("1.3.3") }}
        api(libs.xerces)                { version { strictly("2.12.0") }}
        api(libs.xmlunit)               { version { strictly("1.6") }}
    }
}<|MERGE_RESOLUTION|>--- conflicted
+++ resolved
@@ -16,14 +16,10 @@
 description = "Provides a platform dependency to align all distribution versions"
 
 val antVersion = "1.10.13"
-<<<<<<< HEAD
 // Don't forget to bump versions in
 // subprojects/base-services/src/main/java/org/gradle/internal/classanalysis/AsmConstants.java
 // when upgrading ASM.
-val asmVersion = "9.4"
-=======
 val asmVersion = "9.5"
->>>>>>> 2859de0d
 val awsS3Version = "1.12.365"
 val bouncycastleVersion = "1.68"
 val jacksonVersion = "2.14.1"
