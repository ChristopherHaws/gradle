/*
 * Copyright 2020 the original author or authors.
 *
 * Licensed under the Apache License, Version 2.0 (the "License");
 * you may not use this file except in compliance with the License.
 * You may obtain a copy of the License at
 *
 *      http://www.apache.org/licenses/LICENSE-2.0
 *
 * Unless required by applicable law or agreed to in writing, software
 * distributed under the License is distributed on an "AS IS" BASIS,
 * WITHOUT WARRANTIES OR CONDITIONS OF ANY KIND, either express or implied.
 * See the License for the specific language governing permissions and
 * limitations under the License.
 */

package org.gradle.plugin.devel.internal.precompiled;

import org.gradle.api.Plugin;
import org.gradle.api.Project;
import org.gradle.api.file.Directory;
import org.gradle.api.file.DirectoryProperty;
import org.gradle.api.file.FileTree;
import org.gradle.api.file.SourceDirectorySet;
import org.gradle.api.internal.plugins.DslObject;
import org.gradle.api.plugins.GroovyBasePlugin;
import org.gradle.api.tasks.GroovySourceSet;
import org.gradle.api.tasks.SourceSet;
import org.gradle.api.tasks.TaskContainer;
import org.gradle.api.tasks.TaskProvider;
<<<<<<< HEAD
import org.gradle.api.tasks.compile.AbstractCompile;
import org.gradle.api.tasks.compile.GroovyCompile;
=======
import org.gradle.api.tasks.compile.JavaCompile;
>>>>>>> a14773ff
import org.gradle.plugin.devel.GradlePluginDevelopmentExtension;
import org.gradle.plugin.devel.plugins.JavaGradlePluginPlugin;

import java.util.List;
import java.util.stream.Collectors;

class PrecompiledGroovyPluginsPlugin implements Plugin<Project> {
    @Override
    public void apply(Project project) {
        project.getPluginManager().apply(GroovyBasePlugin.class);
        project.getPluginManager().apply(JavaGradlePluginPlugin.class);

        project.afterEvaluate(this::exposeScriptsAsPlugins);
    }

    private void declarePluginMetadata(GradlePluginDevelopmentExtension pluginExtension, List<PrecompiledGroovyScript> scriptPlugins) {
        pluginExtension.plugins(pluginDeclarations ->
            scriptPlugins.forEach(scriptPlugin ->
                pluginDeclarations.create(scriptPlugin.getId(), scriptPlugin::declarePlugin)));
    }

    private void exposeScriptsAsPlugins(Project project) {
        GradlePluginDevelopmentExtension pluginExtension = project.getExtensions().getByType(GradlePluginDevelopmentExtension.class);

        SourceSet pluginSourceSet = pluginExtension.getPluginSourceSet();
        FileTree scriptPluginFiles = pluginSourceSet.getAllSource().matching(PrecompiledGroovyScript::filterPluginFiles);
        if (scriptPluginFiles.isEmpty()) {
            return;
        }

        List<PrecompiledGroovyScript> scriptPlugins = scriptPluginFiles.getFiles().stream()
            .map(PrecompiledGroovyScript::new)
            .collect(Collectors.toList());

        declarePluginMetadata(pluginExtension, scriptPlugins);

        TaskContainer tasks = project.getTasks();

        TaskProvider<PrecompileGroovyScriptsTask> precompilePlugins = tasks.register(
            "compileGroovyPlugins", PrecompileGroovyScriptsTask.class, scriptPlugins
        );

<<<<<<< HEAD
        TaskProvider<GroovyCompile> compilePluginAdapters = tasks.register("compilePluginAdapters", GroovyCompile.class, t -> {
=======
        precompilePlugins.configure(t -> {
            DirectoryProperty buildDir = project.getLayout().getBuildDirectory();
            t.getPrecompiledGroovyScriptsOutputDir().set(buildDir.dir("groovy-dsl-plugins/output/plugin-classes"));
            t.getPluginAdapterSourcesOutputDir().set(buildDir.dir("groovy-dsl-plugins/output/adapter-src"));
            t.getAdapterClassesOutputDir().set(buildDir.dir("groovy-dsl-plugins/output/adapter-classes"));

            SourceDirectorySet javaSource = pluginSourceSet.getJava();
            SourceDirectorySet groovySource = new DslObject(pluginSourceSet).getConvention().getPlugin(GroovySourceSet.class).getGroovy();
            t.getClasspath().from(pluginSourceSet.getCompileClasspath(), javaSource.getClassesDirectory(), groovySource.getClassesDirectory());
        });

        TaskProvider<JavaCompile> compilePluginAdapters = tasks.register("compilePluginAdapters", JavaCompile.class, t -> {
>>>>>>> a14773ff
            t.dependsOn(precompilePlugins);
            t.setSource(precompilePlugins.flatMap(PrecompileGroovyScriptsTask::getPluginAdapterSourcesOutputDir));
            t.setDestinationDir(precompilePlugins.flatMap(PrecompileGroovyScriptsTask::getAdapterClassesOutputDir).map(Directory::getAsFile));
            t.setClasspath(pluginSourceSet.getCompileClasspath());
        });

        pluginSourceSet.getOutput().dir(precompilePlugins.flatMap(PrecompileGroovyScriptsTask::getPrecompiledGroovyScriptsOutputDir));
        pluginSourceSet.getOutput().dir(compilePluginAdapters.flatMap(GroovyCompile::getDestinationDirectory));
    }
}<|MERGE_RESOLUTION|>--- conflicted
+++ resolved
@@ -28,12 +28,7 @@
 import org.gradle.api.tasks.SourceSet;
 import org.gradle.api.tasks.TaskContainer;
 import org.gradle.api.tasks.TaskProvider;
-<<<<<<< HEAD
-import org.gradle.api.tasks.compile.AbstractCompile;
 import org.gradle.api.tasks.compile.GroovyCompile;
-=======
-import org.gradle.api.tasks.compile.JavaCompile;
->>>>>>> a14773ff
 import org.gradle.plugin.devel.GradlePluginDevelopmentExtension;
 import org.gradle.plugin.devel.plugins.JavaGradlePluginPlugin;
 
@@ -76,9 +71,6 @@
             "compileGroovyPlugins", PrecompileGroovyScriptsTask.class, scriptPlugins
         );
 
-<<<<<<< HEAD
-        TaskProvider<GroovyCompile> compilePluginAdapters = tasks.register("compilePluginAdapters", GroovyCompile.class, t -> {
-=======
         precompilePlugins.configure(t -> {
             DirectoryProperty buildDir = project.getLayout().getBuildDirectory();
             t.getPrecompiledGroovyScriptsOutputDir().set(buildDir.dir("groovy-dsl-plugins/output/plugin-classes"));
@@ -90,8 +82,7 @@
             t.getClasspath().from(pluginSourceSet.getCompileClasspath(), javaSource.getClassesDirectory(), groovySource.getClassesDirectory());
         });
 
-        TaskProvider<JavaCompile> compilePluginAdapters = tasks.register("compilePluginAdapters", JavaCompile.class, t -> {
->>>>>>> a14773ff
+        TaskProvider<GroovyCompile> compilePluginAdapters = tasks.register("compilePluginAdapters", GroovyCompile.class, t -> {
             t.dependsOn(precompilePlugins);
             t.setSource(precompilePlugins.flatMap(PrecompileGroovyScriptsTask::getPluginAdapterSourcesOutputDir));
             t.setDestinationDir(precompilePlugins.flatMap(PrecompileGroovyScriptsTask::getAdapterClassesOutputDir).map(Directory::getAsFile));
