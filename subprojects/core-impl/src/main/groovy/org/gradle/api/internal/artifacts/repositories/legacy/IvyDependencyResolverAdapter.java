--- conflicted
+++ resolved
@@ -31,11 +31,7 @@
 import org.gradle.api.internal.artifacts.ivyservice.*;
 import org.gradle.api.internal.artifacts.ivyservice.ivyresolve.*;
 import org.gradle.api.internal.artifacts.metadata.*;
-<<<<<<< HEAD
-import org.gradle.api.internal.artifacts.result.jvm.ComponentMetaDataArtifact;
-=======
 import org.gradle.api.internal.artifacts.resolution.IvyDescriptorArtifact;
->>>>>>> 16c71cdb
 import org.gradle.internal.UncheckedException;
 import org.slf4j.Logger;
 import org.slf4j.LoggerFactory;
@@ -169,15 +165,9 @@
         }
     }
 
-<<<<<<< HEAD
     private Set<ModuleVersionArtifactMetaData> getCandidateArtifacts(ModuleVersionMetaData module, Class<? extends Artifact> artifactType) {
-        if (artifactType == ComponentMetaDataArtifact.class) {
+        if (artifactType == IvyDescriptorArtifact.class) {
             org.apache.ivy.core.module.descriptor.Artifact metadataArtifact = module.getDescriptor().getMetadataArtifact();
-=======
-    private Set<ModuleVersionArtifactMetaData> doGetCandidateArtifacts(ModuleVersionMetaData module, Class<? extends SoftwareArtifact> artifactType) {
-        if (artifactType == IvyDescriptorArtifact.class) {
-            Artifact metadataArtifact = module.getDescriptor().getMetadataArtifact();
->>>>>>> 16c71cdb
             return ImmutableSet.of(module.artifact(metadataArtifact));
         }
 
