--- conflicted
+++ resolved
@@ -27,11 +27,7 @@
 
 class ResolveChangesStepTest extends StepSpec<ValidationFinishedContext> {
     def changeDetector = Mock(ExecutionStateChangeDetector)
-<<<<<<< HEAD
-    def step = new ResolveChangesStep<>(changeDetector, true, delegate)
-=======
     def step = new ResolveChangesStep<>(changeDetector, delegate)
->>>>>>> 738fc2d7
     def beforeExecutionState = Stub(BeforeExecutionState) {
         inputFileProperties >> ImmutableSortedMap.of()
         inputProperties >> ImmutableSortedMap.of()
