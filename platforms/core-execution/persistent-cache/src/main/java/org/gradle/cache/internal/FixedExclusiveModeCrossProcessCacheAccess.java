/*
 * Copyright 2014 the original author or authors.
 *
 * Licensed under the Apache License, Version 2.0 (the "License");
 * you may not use this file except in compliance with the License.
 * You may obtain a copy of the License at
 *
 *      http://www.apache.org/licenses/LICENSE-2.0
 *
 * Unless required by applicable law or agreed to in writing, software
 * distributed under the License is distributed on an "AS IS" BASIS,
 * WITHOUT WARRANTIES OR CONDITIONS OF ANY KIND, either express or implied.
 * See the License for the specific language governing permissions and
 * limitations under the License.
 */

package org.gradle.cache.internal;

import com.google.common.util.concurrent.Runnables;
import org.gradle.cache.CrossProcessCacheAccess;
import org.gradle.cache.FileLock;
import org.gradle.cache.FileLockManager;
import org.gradle.cache.LockOptions;
import org.gradle.internal.UncheckedException;

import java.io.File;
import java.util.function.Consumer;
import java.util.function.Supplier;

import static org.gradle.cache.FileLockManager.LockMode.Exclusive;

/**
 * A {@link CrossProcessCacheAccess} implementation used when a cache is opened with an exclusive lock that is held until the cache is closed. This implementation is simply a no-op for these methods.
 */
public class FixedExclusiveModeCrossProcessCacheAccess extends AbstractCrossProcessCacheAccess {
<<<<<<< HEAD
=======

>>>>>>> 7e44a1ee
    private final String cacheDisplayName;
    private final File lockTarget;
    private final LockOptions lockOptions;
    private final FileLockManager lockManager;
    private final CacheInitializationAction initializationAction;
    private final Consumer<FileLock> onOpenAction;
    private final Consumer<FileLock> onCloseAction;
    private FileLock fileLock;

    public FixedExclusiveModeCrossProcessCacheAccess(String cacheDisplayName, File lockTarget, LockOptions lockOptions, FileLockManager lockManager, CacheInitializationAction initializationAction, Consumer<FileLock> onOpenAction, Consumer<FileLock> onCloseAction) {
        assert lockOptions.getMode() == Exclusive;
        this.initializationAction = initializationAction;
        this.onOpenAction = onOpenAction;
        this.onCloseAction = onCloseAction;
        assert lockOptions.getMode() == Exclusive;
        this.cacheDisplayName = cacheDisplayName;
        this.lockTarget = lockTarget;
        this.lockOptions = lockOptions;
        this.lockManager = lockManager;
    }

    @Override
    public void open() {
        if (fileLock != null) {
            throw new IllegalStateException("File lock " + lockTarget + " is already open.");
        }
<<<<<<< HEAD
        final FileLock fileLock = lockManager.lock(lockTarget, lockOptions, cacheDisplayName, "", __ -> {});
=======
        final FileLock fileLock = lockManager.lock(lockTarget, lockOptions, cacheDisplayName, "", unused -> {});
>>>>>>> 7e44a1ee
        try {
            boolean rebuild = initializationAction.requiresInitialization(fileLock);
            if (rebuild) {
                fileLock.writeFile(() -> initializationAction.initialize(fileLock));
            }
            onOpenAction.accept(fileLock);
        } catch (Exception e) {
            fileLock.close();
            throw UncheckedException.throwAsUncheckedException(e);
        }
        this.fileLock = fileLock;
    }

    @Override
    public void close() {
        if (fileLock != null) {
            try {
                onCloseAction.accept(fileLock);
                fileLock.close();
            } finally {
                fileLock = null;
            }
        }
    }

    @Override
    public Runnable acquireFileLock() {
        return Runnables.doNothing();
    }

    @Override
    public <T> T withFileLock(Supplier<T> factory) {
        return factory.get();
    }

}<|MERGE_RESOLUTION|>--- conflicted
+++ resolved
@@ -33,10 +33,6 @@
  * A {@link CrossProcessCacheAccess} implementation used when a cache is opened with an exclusive lock that is held until the cache is closed. This implementation is simply a no-op for these methods.
  */
 public class FixedExclusiveModeCrossProcessCacheAccess extends AbstractCrossProcessCacheAccess {
-<<<<<<< HEAD
-=======
-
->>>>>>> 7e44a1ee
     private final String cacheDisplayName;
     private final File lockTarget;
     private final LockOptions lockOptions;
@@ -63,11 +59,7 @@
         if (fileLock != null) {
             throw new IllegalStateException("File lock " + lockTarget + " is already open.");
         }
-<<<<<<< HEAD
-        final FileLock fileLock = lockManager.lock(lockTarget, lockOptions, cacheDisplayName, "", __ -> {});
-=======
         final FileLock fileLock = lockManager.lock(lockTarget, lockOptions, cacheDisplayName, "", unused -> {});
->>>>>>> 7e44a1ee
         try {
             boolean rebuild = initializationAction.requiresInitialization(fileLock);
             if (rebuild) {
