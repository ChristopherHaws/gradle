/*
 * Copyright 2020 the original author or authors.
 *
 * Licensed under the Apache License, Version 2.0 (the "License");
 * you may not use this file except in compliance with the License.
 * You may obtain a copy of the License at
 *
 *      http://www.apache.org/licenses/LICENSE-2.0
 *
 * Unless required by applicable law or agreed to in writing, software
 * distributed under the License is distributed on an "AS IS" BASIS,
 * WITHOUT WARRANTIES OR CONDITIONS OF ANY KIND, either express or implied.
 * See the License for the specific language governing permissions and
 * limitations under the License.
 */
package gradlebuild.modules.extension

import gradlebuild.modules.model.License


abstract class ExternalModulesExtension {

<<<<<<< HEAD
    val groovyVersion = "3.0.7"
    val kotlinVersion = "1.5.21"
=======
    val groovyVersion = "3.0.8"
    val kotlinVersion = "1.4.31"
>>>>>>> c2d9b07c

    fun futureKotlin(module: String) = "org.jetbrains.kotlin:kotlin-$module:$kotlinVersion"

    val ansiControlSequenceUtil = "net.rubygrapefruit:ansi-control-sequence-util"
    val ant = "org.apache.ant:ant"
    val antLauncher = "org.apache.ant:ant-launcher"
    val asm = "org.ow2.asm:asm"
    val asmAnalysis = "org.ow2.asm:asm-analysis"
    val asmCommons = "org.ow2.asm:asm-commons"
    val asmTree = "org.ow2.asm:asm-tree"
    val asmUtil = "org.ow2.asm:asm-util"
    val awsS3Core = "com.amazonaws:aws-java-sdk-core"
    val awsS3Kms = "com.amazonaws:aws-java-sdk-kms"
    val awsS3S3 = "com.amazonaws:aws-java-sdk-s3"
    val awsS3Sts = "com.amazonaws:aws-java-sdk-sts"
    val bouncycastlePgp = "org.bouncycastle:bcpg-jdk15on"
    val bouncycastlePkix = "org.bouncycastle:bcpkix-jdk15on"
    val bouncycastleProvider = "org.bouncycastle:bcprov-jdk15on"
    val bsh = "org.apache-extras.beanshell:bsh"
    val commonsCodec = "commons-codec:commons-codec"
    val commonsCompress = "org.apache.commons:commons-compress"
    val commonsHttpclient = "org.apache.httpcomponents:httpclient"
    val commonsIo = "commons-io:commons-io"
    val commonsLang = "commons-lang:commons-lang"
    val commonsMath = "org.apache.commons:commons-math3"
    val fastutil = "it.unimi.dsi:fastutil"
    val gcs = "com.google.apis:google-api-services-storage"
    val googleApiClient = "com.google.api-client:google-api-client"
    val googleHttpClient = "com.google.http-client:google-http-client"
    val googleHttpClientJackson2 = "com.google.http-client:google-http-client-jackson2"
    val googleOauthClient = "com.google.oauth-client:google-oauth-client"
    val gradleProfiler = "org.gradle.profiler:gradle-profiler"
    val groovy = "org.codehaus.groovy:groovy"
    val groovyAnt = "org.codehaus.groovy:groovy-ant"
    val groovyAstbuilder = "org.codehaus.groovy:groovy-astbuilder"
    val groovyConsole = "org.codehaus.groovy:groovy-console"
    val groovyDateUtil = "org.codehaus.groovy:groovy-dateutil"
    val groovyDatetime = "org.codehaus.groovy:groovy-datetime"
    val groovyDoc = "org.codehaus.groovy:groovy-groovydoc"
    val groovyJson = "org.codehaus.groovy:groovy-json"
    val groovyNio = "org.codehaus.groovy:groovy-nio"
    val groovySql = "org.codehaus.groovy:groovy-sql"
    val groovyTemplates = "org.codehaus.groovy:groovy-templates"
    val groovyTest = "org.codehaus.groovy:groovy-test"
    val groovyXml = "org.codehaus.groovy:groovy-xml"
    val gson = "com.google.code.gson:gson"
    val guava = "com.google.guava:guava"
    val hamcrest = "org.hamcrest:hamcrest-core"
    val httpcore = "org.apache.httpcomponents:httpcore"
    val inject = "javax.inject:javax.inject"
    val ivy = "org.apache.ivy:ivy"
    val jacksonAnnotations = "com.fasterxml.jackson.core:jackson-annotations"
    val jacksonCore = "com.fasterxml.jackson.core:jackson-core"
    val jacksonDatabind = "com.fasterxml.jackson.core:jackson-databind"
    val jakartaActivation = "com.sun.activation:jakarta.activation"
    val jakartaXmlBind = "jakarta.xml.bind:jakarta.xml.bind-api"
    val jansi = "org.fusesource.jansi:jansi"
    val jatl = "com.googlecode.jatl:jatl"
    val jaxbCore = "com.sun.xml.bind:jaxb-core"
    val jaxbImpl = "com.sun.xml.bind:jaxb-impl"
    val jcifs = "org.samba.jcifs:jcifs"
    val jclToSlf4j = "org.slf4j:jcl-over-slf4j"
    val jcommander = "com.beust:jcommander"
    val jetbrainsAnnotations = "org.jetbrains:annotations"
    val jgit = "org.eclipse.jgit:org.eclipse.jgit"
    val joda = "joda-time:joda-time"
    val jsch = "com.jcraft:jsch"
    val jsr305 = "com.google.code.findbugs:jsr305"
    val julToSlf4j = "org.slf4j:jul-to-slf4j"
    val junit = "junit:junit"
    val junit5Vintage = "org.junit.vintage:junit-vintage-engine"
    val junitPlatform = "org.junit.platform:junit-platform-launcher"
    val jzlib = "com.jcraft:jzlib"
    val kryo = "com.esotericsoftware.kryo:kryo"
    val log4jToSlf4j = "org.slf4j:log4j-over-slf4j"
    val maven3BuilderSupport = "org.apache.maven:maven-builder-support"
    val maven3Model = "org.apache.maven:maven-model"
    val maven3RepositoryMetadata = "org.apache.maven:maven-repository-metadata"
    val maven3Settings = "org.apache.maven:maven-settings"
    val maven3SettingsBuilder = "org.apache.maven:maven-settings-builder"
    val minlog = "com.esotericsoftware.minlog:minlog"
    val nativePlatform = "net.rubygrapefruit:native-platform"
    val nativePlatformFileEvents = "net.rubygrapefruit:file-events"
    val nekohtml = "net.sourceforge.nekohtml:nekohtml"
    val objenesis = "org.objenesis:objenesis"
    val plexusCipher = "org.sonatype.plexus:plexus-cipher"
    val plexusInterpolation = "org.codehaus.plexus:plexus-interpolation"
    val plexusSecDispatcher = "org.codehaus.plexus:plexus-sec-dispatcher"
    val plexusUtils = "org.codehaus.plexus:plexus-utils"
    val plist = "com.googlecode.plist:dd-plist"
    val pmavenCommon = "org.sonatype.pmaven:pmaven-common"
    val pmavenGroovy = "org.sonatype.pmaven:pmaven-groovy"
    val slf4jApi = "org.slf4j:slf4j-api"
    val snakeyaml = "org.yaml:snakeyaml"
    val testng = "org.testng:testng"
    val tomlj = "org.tomlj:tomlj"
    val trove4j = "org.jetbrains.intellij.deps:trove4j"
    val agp = "com.android.tools.build:gradle"
    val xbeanReflect = "org.apache.xbean:xbean-reflect"
    val xerces = "xerces:xercesImpl"
    val xmlApis = "xml-apis:xml-apis"

    // Compile only dependencies (dynamically downloaded if needed)
    val maven3Compat = "org.apache.maven:maven-compat"
    val maven3PluginApi = "org.apache.maven:maven-plugin-api"

    // Test classpath only libraries
    val aircompressor = "io.airlift:aircompressor"
    val archunit = "com.tngtech.archunit:archunit"
    val archunitJunit5 = "com.tngtech.archunit:archunit-junit5"
    val awaitility = "org.awaitility:awaitility-kotlin"
    val bytebuddy = "net.bytebuddy:byte-buddy"
    val bytebuddyAgent = "net.bytebuddy:byte-buddy-agent"
    val cglib = "cglib:cglib"
    val equalsverifier = "nl.jqno.equalsverifier:equalsverifier"
    val flightrecorder = "org.gradle.org.openjdk.jmc:flightrecorder"
    val hikariCP = "com.zaxxer:HikariCP"
    val guice = "com.google.inject:guice"
    val httpmime = "org.apache.httpcomponents:httpmime"
    val jacksonKotlin = "com.fasterxml.jackson.module:jackson-module-kotlin"
    val javaParser = "com.github.javaparser:javaparser-core"
    val jetty = "org.eclipse.jetty:jetty-http"
    val jettySecurity = "org.eclipse.jetty:jetty-security"
    val jettyWebApp = "org.eclipse.jetty:jetty-webapp"
    val joptSimple = "net.sf.jopt-simple:jopt-simple"
    val jsoup = "org.jsoup:jsoup"
    val jtar = "org.kamranzafar:jtar"
    val kotlinCoroutines = "org.jetbrains.kotlinx:kotlinx-coroutines-core"
    val kotlinCoroutinesDebug = "org.jetbrains.kotlinx:kotlinx-coroutines-debug"
    val littleproxy = "org.gradle.org.littleshoot:littleproxy"
    val mina = "org.apache.mina:mina-core"
    val mockitoCore = "org.mockito:mockito-core"
    val mockitoKotlin = "com.nhaarman:mockito-kotlin"
    val mockitoKotlin2 = "com.nhaarman.mockitokotlin2:mockito-kotlin"
    val mySqlConnector = "mysql:mysql-connector-java"
    val sampleCheck = "org.gradle:sample-check"
    val snappy = "org.iq80.snappy:snappy"
    val servletApi = "javax.servlet:javax.servlet-api"
    val spock = "org.spockframework:spock-core"
    val spockJUnit4 = "org.spockframework:spock-junit4"
    val sshdCore = "org.apache.sshd:sshd-core"
    val sshdScp = "org.apache.sshd:sshd-scp"
    val sshdSftp = "org.apache.sshd:sshd-sftp"
    val testcontainersSpock = "org.testcontainers:spock"
    val typesafeConfig = "com.typesafe:config"
    val xmlunit = "xmlunit:xmlunit"

    val licenses = mapOf(
        ansiControlSequenceUtil to License.Apache2,
        ant to License.Apache2,
        antLauncher to License.Apache2,
        asm to License.BSD3,
        asmAnalysis to License.BSD3,
        asmCommons to License.BSD3,
        asmTree to License.BSD3,
        asmUtil to License.BSD3,
        awsS3Core to License.Apache2,
        awsS3Kms to License.Apache2,
        awsS3S3 to License.Apache2,
        awsS3Sts to License.Apache2,
        bouncycastlePgp to License.MIT,
        bouncycastleProvider to License.MIT,
        bsh to License.Apache2,
        commonsCodec to License.Apache2,
        commonsCompress to License.Apache2,
        commonsHttpclient to License.Apache2,
        commonsIo to License.Apache2,
        commonsLang to License.Apache2,
        commonsMath to License.Apache2,
        fastutil to License.Apache2,
        gcs to License.Apache2,
        googleApiClient to License.Apache2,
        googleHttpClient to License.Apache2,
        googleHttpClientJackson2 to License.Apache2,
        googleOauthClient to License.Apache2,
        gradleProfiler to License.Apache2,
        groovy to License.Apache2,
        gson to License.Apache2,
        guava to License.Apache2,
        hamcrest to License.BSD3,
        httpcore to License.Apache2,
        hikariCP to License.Apache2,
        inject to License.Apache2,
        ivy to License.Apache2,
        jacksonAnnotations to License.Apache2,
        jacksonCore to License.Apache2,
        jacksonDatabind to License.Apache2,
        jakartaActivation to License.EDL,
        jakartaXmlBind to License.EDL,
        jansi to License.Apache2,
        jatl to License.Apache2,
        jaxbCore to License.EDL,
        jaxbImpl to License.EDL,
        jcifs to License.LGPL21,
        jclToSlf4j to License.MIT,
        jcommander to License.Apache2,
        jetbrainsAnnotations to License.Apache2,
        jgit to License.EDL,
        joda to License.Apache2,
        jsch to License.BSDStyle,
        jsr305 to License.BSD3,
        julToSlf4j to License.MIT,
        junit to License.EPL,
        junit5Vintage to License.EPL,
        junitPlatform to License.EPL,
        jzlib to License.BSDStyle,
        kryo to License.BSD3,
        log4jToSlf4j to License.MIT,
        maven3BuilderSupport to License.Apache2,
        maven3Model to License.Apache2,
        maven3RepositoryMetadata to License.Apache2,
        maven3Settings to License.Apache2,
        maven3SettingsBuilder to License.Apache2,
        minlog to License.BSD3,
        nativePlatform to License.Apache2,
        nativePlatformFileEvents to License.Apache2,
        nekohtml to License.Apache2,
        objenesis to License.Apache2,
        plexusCipher to License.Apache2,
        plexusInterpolation to License.Apache2,
        plexusSecDispatcher to License.Apache2,
        plexusUtils to License.Apache2,
        plist to License.MIT,
        pmavenCommon to License.Apache2,
        pmavenGroovy to License.Apache2,
        slf4jApi to License.MIT,
        snakeyaml to License.Apache2,
        testng to License.Apache2,
        tomlj to License.Apache2,
        trove4j to License.LGPL21,
        xbeanReflect to License.Apache2,
        xerces to License.Apache2,
        xmlApis to License.Apache2
    )
}<|MERGE_RESOLUTION|>--- conflicted
+++ resolved
@@ -20,13 +20,8 @@
 
 abstract class ExternalModulesExtension {
 
-<<<<<<< HEAD
-    val groovyVersion = "3.0.7"
+    val groovyVersion = "3.0.8"
     val kotlinVersion = "1.5.21"
-=======
-    val groovyVersion = "3.0.8"
-    val kotlinVersion = "1.4.31"
->>>>>>> c2d9b07c
 
     fun futureKotlin(module: String) = "org.jetbrains.kotlin:kotlin-$module:$kotlinVersion"
 
